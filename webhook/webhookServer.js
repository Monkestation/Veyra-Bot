--- conflicted
+++ resolved
@@ -16,10 +16,7 @@
   for (let attempt = 0; attempt < maxRetries; attempt++) {
     try {
       await deleteIdenfyData(scanRef);
-<<<<<<< HEAD
       logger.info(`Successfully deleted iDenfy data for ${scanRef} on attempt ${attempt + 1}`);
-=======
-      console.log(`Successfully deleted iDenfy data for ${scanRef} on attempt ${attempt + 1}`);
       
       // Notify user of successful deletion
       try {
@@ -36,20 +33,16 @@
 
         await user.send({ embeds: [embed] });
       } catch (dmError) {
-        console.error(`Failed to send deletion success DM to user ${userId}:`, dmError.message);
-      }
-      
->>>>>>> b93bb4ff
+        logger.error(`Failed to send deletion success DM to user ${userId}:`, dmError.message);
+      }
+      
       return true;
     } catch (error) {
       const isProcessingError = error.message.includes('processing state');
       
       if (!isProcessingError || attempt === maxRetries - 1) {
         // If it's not a processing error or we've exhausted retries, log and give up
-<<<<<<< HEAD
         logger.error(`Failed to delete iDenfy data for ${scanRef} after ${attempt + 1} attempts:`, error.message);
-=======
-        console.error(`Failed to delete iDenfy data for ${scanRef} after ${attempt + 1} attempts:`, error.message);
         
         // Notify user of deletion failure
         try {
@@ -67,10 +60,9 @@
 
           await user.send({ embeds: [embed] });
         } catch (dmError) {
-          console.error(`Failed to send deletion failure DM to user ${userId}:`, dmError.message);
+          logger.error(`Failed to send deletion failure DM to user ${userId}:`, dmError.message);
         }
         
->>>>>>> b93bb4ff
         return false;
       }
       
@@ -154,16 +146,9 @@
                 { name: 'Scan Reference', value: scanRef, inline: true }
               )
               .setTimestamp();
-            
-<<<<<<< HEAD
-            // Start retry deletion in background - don't await it
-            retryDeleteIdenfyData(scanRef).catch(error => {
-              logger.error(`Background deletion retry failed for ${scanRef}:`, error);
-=======
             // Start retry deletion in background with user notification - don't await it
             retryDeleteIdenfyData(client, scanRef, pending.userId).catch(error => {
-              console.error(`Background deletion retry failed for ${scanRef}:`, error);
->>>>>>> b93bb4ff
+              logger.error(`Background deletion retry failed for ${scanRef}:`, error);
             });
             
             await channel.send({ embeds: [logEmbed] });
@@ -218,15 +203,9 @@
 
         await user.send({ embeds: [embed] });
         
-<<<<<<< HEAD
-        // Clean up iDenfy data with retry
-        retryDeleteIdenfyData(scanRef).catch(error => {
-          logger.error(`Background deletion retry failed for failed verification ${scanRef}:`, error);
-=======
         // Clean up iDenfy data with retry and user notification
         retryDeleteIdenfyData(client, scanRef, pending.userId).catch(error => {
-          console.error(`Background deletion retry failed for failed verification ${scanRef}:`, error);
->>>>>>> b93bb4ff
+          logger.error(`Background deletion retry failed for failed verification ${scanRef}:`, error);
         });
       } else if (overallStatus === 'REVIEWING') {
         // Still under review - don't remove from pending
